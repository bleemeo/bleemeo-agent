#
#  Copyright 2015-2016 Bleemeo
#
#  bleemeo.com an infrastructure monitoring solution in the Cloud
#
#   Licensed under the Apache License, Version 2.0 (the "License");
#   you may not use this file except in compliance with the License.
#   You may obtain a copy of the License at
#
#       http://www.apache.org/licenses/LICENSE-2.0
#
#   Unless required by applicable law or agreed to in writing, software
#   distributed under the License is distributed on an "AS IS" BASIS,
#   WITHOUT WARRANTIES OR CONDITIONS OF ANY KIND, either express or implied.
#   See the License for the specific language governing permissions and
#   limitations under the License.
#
# pylint: disable=too-many-lines

import argparse
import collections
import copy
import datetime
import fnmatch
import io
import itertools
import json
import logging
import logging.config
import os
import re
import shlex
import signal
import socket
import subprocess
import sys
import threading
import time

try:
    import apscheduler.scheduler
    APSCHEDULE_IS_3X = False
except ImportError:
    import apscheduler.schedulers.background
    from apscheduler.jobstores.base import JobLookupError
    APSCHEDULE_IS_3X = True

import psutil
import six
from six.moves import configparser
import yaml

import bleemeo_agent
import bleemeo_agent.checker
import bleemeo_agent.config
import bleemeo_agent.facts
import bleemeo_agent.graphite
import bleemeo_agent.services
import bleemeo_agent.util

# Optional dependencies
try:
    # May fail because of missing mqtt dependency
    import bleemeo_agent.bleemeo
except ImportError:
    bleemeo_agent.bleemeo = None

try:
    # May fail because of missing influxdb dependency
    import bleemeo_agent.influxdb
except ImportError:
    bleemeo_agent.influxdb = None

try:
    # May fail because of missing flask dependency
    import bleemeo_agent.web
except ImportError:
    bleemeo_agent.web = None

try:
    import docker
except ImportError:
    docker = None

# Optional dependencies
try:
    import raven
except ImportError:
    raven = None

# List of event that trigger discovery.
DOCKER_DISCOVERY_EVENTS = [
    'create',
    'start',
    # die event is sent when container stop (normal stop, OOM, docker kill...)
    'die',
    'destroy',
]

ENVIRON_CONFIG_VARS = [
    ('BLEEMEO_AGENT_ACCOUNT', 'bleemeo.account_id', 'string'),
    ('BLEEMEO_AGENT_REGISTRATION_KEY', 'bleemeo.registration_key', 'string'),
    ('BLEEMEO_AGENT_API_BASE', 'bleemeo.api_base', 'string'),
    ('BLEEMEO_AGENT_MQTT_HOST', 'bleemeo.mqtt.host', 'string'),
    ('BLEEMEO_AGENT_MQTT_PORT', 'bleemeo.mqtt.port', 'int'),
    ('BLEEMEO_AGENT_MQTT_SSL', 'bleemeo.mqtt.ssl', 'bool'),
    ('BLEEMEO_AGENT_LOGGING_LEVEL', 'logging.level', 'string'),
    ('BLEEMEO_AGENT_LOGGING_OUTPUT', 'logging.output', 'string'),
    ('BLEEMEO_AGENT_TELEGRAF_CONFIG_FILE', 'telegraf.config_file', 'string'),
    ('BLEEMEO_AGENT_TELEGRAF_DOCKER_NAME', 'telegraf.docker_name', 'string'),
]


# Bleemeo agent changed the name of some service
SERVICE_RENAME = {
    'jabber': 'ejabberd',
    'imap': 'dovecot',
    'smtp': ['exim', 'postfix'],
    'mqtt': 'mosquitto',
}

KNOWN_PROCESS = {
    'asterisk': {
        'service': 'asterisk',
    },
    'apache2': {
        'service': 'apache',
        'port': 80,
        'protocol': socket.IPPROTO_TCP,
    },
    'dovecot': {
        'service': 'dovecot',
        'port': 143,
        'protocol': socket.IPPROTO_TCP,
    },
    'exim4': {
        'service': 'exim',
        'port': 25,
        'protocol': socket.IPPROTO_TCP,
    },
    'exim': {
        'service': 'exim',
        'port': 25,
        'protocol': socket.IPPROTO_TCP,
    },
    'freeradius': {
        'service': 'freeradius',
    },
    'haproxy': {
        'service': 'haproxy',
        'ignore_high_port': True,
    },
    'httpd': {
        'service': 'apache',
        'port': 80,
        'protocol': socket.IPPROTO_TCP,
    },
    'influxd': {
        'service': 'influxdb',
        'port': 8086,
        'protocol': socket.IPPROTO_TCP,
    },
    'libvirtd': {
        'service': 'libvirt',
    },
    'mongod': {
        'service': 'mongodb',
        'port': 27017,
        'protocol': socket.IPPROTO_TCP,
    },
    'mosquitto': {
        'service': 'mosquitto',
        'port': 1883,
        'protocol': socket.IPPROTO_TCP,
    },
    'mysqld': {
        'service': 'mysql',
        'port': 3306,
        'protocol': socket.IPPROTO_TCP,
    },
    'named': {
        'service': 'bind',
        'port': 53,
        'protocol': socket.IPPROTO_TCP,
    },
    'master': {  # postfix
        'service': 'postfix',
        'port': 25,
        'protocol': socket.IPPROTO_TCP,
    },
    'nginx:': {
        'service': 'nginx',
        'port': 80,
        'protocol': socket.IPPROTO_TCP,
    },
    'ntpd': {
        'service': 'ntp',
        'port': 123,
        'protocol': socket.IPPROTO_UDP,
    },
    'openvpn': {
        'service': 'openvpn',
    },
    'php-fpm:': {
        'service': 'phpfpm',
    },
    'slapd': {
        'service': 'openldap',
        'port': 389,
        'protocol': socket.IPPROTO_TCP,
    },
    'squid3': {
        'service': 'squid',
        'port': 3128,
        'protocol': socket.IPPROTO_TCP,
    },
    'squid': {
        'service': 'squid',
        'port': 3128,
        'protocol': socket.IPPROTO_TCP,
    },
    'postgres': {
        'service': 'postgresql',
        'port': 5432,
        'protocol': socket.IPPROTO_TCP,
    },
    'redis-server': {
        'service': 'redis',
        'port': 6379,
        'protocol': socket.IPPROTO_TCP,
    },
    'memcached': {
        'service': 'memcached',
        'port': 11211,
        'protocol': socket.IPPROTO_TCP,
    },
    'varnishd': {
        'service': 'varnish',
        'port': 6082,
        'protocol': socket.IPPROTO_TCP,
    },
    'uwsgi': {
        'service': 'uwsgi',
    }
}

KNOWN_INTEPRETED_PROCESS = [
    {
        'cmdline_must_contains': ['-s ejabberd'],
        'interpreter': 'erlang',
        'service': 'ejabberd',
        'port': 5222,
        'protocol': socket.IPPROTO_TCP,
        'ignore_high_port': True,
    },
    {
        'cmdline_must_contains': ['-s rabbit'],
        'interpreter': 'erlang',
        'service': 'rabbitmq',
        'port': 5672,
        'protocol': socket.IPPROTO_TCP,
        'ignore_high_port': True,
    },
    {
        'cmdline_must_contains': [
            'org.apache.zookeeper.server.quorum.QuorumPeerMain',
        ],
        'interpreter': 'java',
        'service': 'zookeeper',
        'port': 2181,
        'protocol': socket.IPPROTO_TCP,
        'ignore_high_port': True,
    },
    {
        'cmdline_must_contains': [
            'org.elasticsearch.bootstrap.Elasticsearch',
        ],
        'interpreter': 'java',
        'service': 'elasticsearch',
        'port': 9200,
        'protocol': socket.IPPROTO_TCP,
        'ignore_high_port': True,
    },
    {
        'cmdline_must_contains': [
            'org.apache.cassandra.service.CassandraDaemon',
        ],
        'interpreter': 'java',
        'service': 'cassandra',
        'port': 9042,
        'protocol': socket.IPPROTO_TCP,
        'ignore_high_port': True,
    },
    {
        'cmdline_must_contains': [
            'com.atlassian.stash.internal.catalina.startup.Bootstrap',
        ],
        'interpreter': 'java',
        'service': 'bitbucket',
        'port': 7990,
        'protocol': socket.IPPROTO_TCP,
        'ignore_high_port': True,
    },
    {
        'cmdline_must_contains': [
            'com.atlassian.bitbucket.internal.launcher.BitbucketServerLauncher'
        ],
        'interpreter': 'java',
        'service': 'bitbucket',
        'port': 7990,
        'protocol': socket.IPPROTO_TCP,
        'ignore_high_port': True,
    },
    {
        'cmdline_must_contains': [
            'org.apache.catalina.startup.Bootstrap',
            'jira',
        ],
        'interpreter': 'java',
        'service': 'jira',
        'port': 8080,
        'protocol': socket.IPPROTO_TCP,
        'ignore_high_port': True,
    },
    {
        'cmdline_must_contains': [
            'org.apache.catalina.startup.Bootstrap',
            'confluence',
        ],
        'interpreter': 'java',
        'service': 'confluence',
        'port': 8090,
        'protocol': socket.IPPROTO_TCP,
        'ignore_high_port': True,
    },
    {  # python process
        'cmdline_must_contains': [
            'salt-master',
        ],
        'interpreter': 'python',
        'service': 'salt-master',
        'port': 4505,
        'protocol': socket.IPPROTO_TCP,
    },
]

DOCKER_API_VERSION = '1.21'

LOGGER_CONFIG = """
version: 1
disable_existing_loggers: false
formatters:
    simple:
        format: "%(asctime)s - %(name)s - %(levelname)s - %(message)s"
    syslog:
        format: "bleemeo-agent[%(process)d]: %(levelname)s - %(message)s"
handlers:
    # One of the handler will be removed at runtime
    console:
        class: logging.StreamHandler
        formatter: simple
    syslog:
        class: logging.handlers.SysLogHandler
        address: /dev/log
        formatter: syslog
    file:
        class: logging.handlers.TimedRotatingFileHandler
        filename: /noexistant/path/to/be/remplaced
        when: midnight
        interval: 1
        backupCount: 7
        formatter: simple
loggers:
    requests: {level: WARNING}
    urllib3: {level: WARNING}
    werkzeug: {level: WARNING}
    apscheduler: {level: WARNING}
root:
    # Level and handlers will be updated at runtime
    level: INFO
    handlers: console
"""


UNIT_UNIT = 0
UNIT_BYTE = 2
UNIT_BIT = 3

MetricSoftStatusState = collections.namedtuple('MetricSoftStatusState', (
    'label',
    'item',
    'last_status',
    'warning_since',
    'critical_since',
))


def main():
    if os.name == 'nt':
        import bleemeo_agent.windows  # pylint: disable=redefined-outer-name
        bleemeo_agent.windows.windows_main()
        sys.exit(0)

    parser = argparse.ArgumentParser(description='Bleemeo agent')
    parser.add_argument(
        '--yes-run-as-root',
        default=False,
        action='store_true',
        help='Allows Bleemeo agent to run as root',
    )
    args = parser.parse_args()

    if os.getuid() == 0 and not args.yes_run_as_root:
        print(
            'Error: trying to run Bleemeo agent as root without'
            ' "--yes-run-as-root" option.'
        )
        print(
            'If Bleemeo agent is installed using standard method,'
            ' start it with:'
        )
        print('    service bleemeo-agent start')
        print('')
        sys.exit(1)

    try:
        core = Core()
        core.run()
    finally:
        logging.info('Agent stopped')


def get_service_info(cmdline):
    """ Return service_info from KNOWN_PROCESS matching this command line
    """
    arg0 = shlex.split(cmdline)[0]
    name = os.path.basename(arg0)

    if os.name == 'nt':
        name = name.lower()

    # On Windows, remove the .exe if present
    if os.name == 'nt' and name.endswith('.exe'):
        name = name[:-len('.exe')]

    # Some process alter their name to add information. Redis, nginx
    # or php-fpm do this.
    # Example for Redis: "/usr/bin/redis-server *:6379".
    # Example for nginx: "'nginx: master process /usr/sbin/nginx [...]"
    # To catch first (Redis), take first "word", since no currently supported
    # service include a space.
    name = name.split()[0]
    # To catch second (nginx and php-fpm), ceck if command starts with one word
    # immediatly followed by ":".
    if arg0.strip() and arg0.split()[0][-1] == ':':
        altered_name = arg0.split()[0]
        if altered_name in KNOWN_PROCESS:
            return KNOWN_PROCESS[altered_name]

    # For now, special case for java, erlang or python process.
    # Need a more general way to manage those case. Every interpreter/VM
    # language are affected.

    if name in ('java', 'python', 'erl') or name.startswith('beam'):
        # For them, we search in the command line
        for service_info in KNOWN_INTEPRETED_PROCESS:
            # FIXME: we should check that intepreter match the one used.
            match = all(
                key in cmdline for key in service_info['cmdline_must_contains']
            )
            if match:
                return service_info
        return None
    return KNOWN_PROCESS.get(name)


def _apply_service_override(services, override_config, core):
    for service_info in override_config:
        service_info = service_info.copy()
        try:
            service = service_info.pop('id')
        except KeyError:
            logging.info('A entry in server.override is invalid')
            continue
        try:
            instance = service_info.pop('instance')
        except KeyError:
            instance = ''

        key = (service, instance)
        if key in services:
            tmp = services[(service, instance)].copy()
            tmp.update(service_info)
            service_info = tmp

        service_info = _sanitize_service(
            service, instance, service_info, key in services, core,
        )
        if service_info is not None:
            services[(service, instance)] = service_info


def _sanitize_service(
        name, instance, service_info, is_discovered_service, core):
    if 'port' in service_info and service_info['port'] is not None:
        if not instance:
            service_info.setdefault('address', '127.0.0.1')
        elif 'address' not in service_info:
            service_info.setdefault(
                'address',
                core.get_docker_container_address(instance)
            )

        service_info.setdefault('protocol', socket.IPPROTO_TCP)
        try:
            service_info['port'] = int(service_info['port'])
        except ValueError:
            logging.info(
                'Bad custom service definition: '
                'service "%s" port is "%s" which is not a number',
                name,
                service_info['port'],
            )
            return None

    if (service_info.get('check_type') == 'nagios'
            and 'check_command' not in service_info):
        logging.info(
            'Bad custom service definition: '
            'service "%s" use type nagios without check_command',
            name,
        )
        return None
    elif (service_info.get('check_type') != 'nagios'
          and 'port' not in service_info and not is_discovered_service
          and 'jmx_port' not in service_info):
        # discovered services could exist without port, etc.
        # It means that no check will be performed but service object will
        # be created.
        logging.info(
            'Bad custom service definition: '
            'service "%s" does not have port settings',
            name,
        )
        return None

    return service_info


def _purge_services(
        docker_containers, new_discovered_services, running_services,
        deleted_services):
    """ Remove deleted_services (service deleted from API) and check
        for uninstalled service (to mark them inactive).
    """
    if deleted_services is not None:
        deleted_services = list(deleted_services)
    else:
        deleted_services = []

    no_longer_running = (
        set(new_discovered_services) - set(running_services)
    )
    for service_key in no_longer_running:
        if not new_discovered_services[service_key].get('active', True):
            continue
        (service_name, instance) = service_key
        exe_path = new_discovered_services[service_key].get('exe_path')
        if instance and instance not in docker_containers:
            logging.info(
                'Service %s (%s): container no longer running,'
                ' marking it as inactive',
                service_name,
                instance,
            )
            new_discovered_services[service_key]['active'] = (
                instance in docker_containers
            )
        elif not instance and exe_path and not os.path.exists(exe_path):
            # Binary for service no longer exists. It has been uninstalled.
            new_discovered_services[service_key]['active'] = False
            logging.info(
                'Service %s was uninstalled, marking it as inactive',
                service_name,
            )

    if deleted_services:
        for key in deleted_services:
            if key in new_discovered_services:
                del new_discovered_services[key]

    return new_discovered_services


def _guess_jmx_config(service_info, process):
    """ Guess if remote JMX is available for this process
    """
    jmx_options = [
        '-Dcom.sun.management.jmxremote.port=',
        '-Dcassandra.jmx.remote.port=',
    ]
    if service_info['address'] == '127.0.0.1':
        jmx_options.extend([
            '-Dcassandra.jmx.local.port=',
        ])

    for opt in jmx_options:
        try:
            index = process['cmdline'].find(opt)
        except ValueError:
            continue

        value = process['cmdline'][index + len(opt):].split()[0]
        try:
            jmx_port = int(value)
        except ValueError:
            continue

        service_info['jmx_port'] = jmx_port


def convert_type(value_text, value_type):
    """ Convert string value to given value_type

        Usefull for parameter from environment that must be case to Python type

        Supported value_type:

        * string: no convertion
        * int: int() from Python
        * bool: case-insensitive; "true", "yes", "1" => True
    """
    if value_type == 'string':
        return value_text

    if value_type == 'int':
        return int(value_text)
    elif value_type == 'bool':
        if value_text.lower() in ('true', 'yes', '1'):
            return True
        elif value_text.lower() in ('false', 'no', '0'):
            return False
        else:
            raise ValueError('invalid value %r for boolean' % value_text)
    else:
        raise NotImplementedError('Unknown type %s' % value_type)


def disable_https_warning():
    """
    Agent does HTTPS requests with verify=False (only for checks, not
    for communication with Bleemeo Cloud platform).
    By default requests will emit one warning for EACH request which is
    too noisy.
    """

    # urllib3 may be unvendored from requests.packages (at least Debian
    # does this). Older version of requests don't have requests.packages at
    # all. Newer version have a stub that makes requests.packages.urllib3 being
    # urllib3.
    # Try first to access requests.packages.urllib3 (which should works on
    # recent Debian version and virtualenv version) and fallback to urllib3
    # directly.
    try:
        import requests.packages.urllib3 as urllib3
    except ImportError:
        import urllib3

    try:
        klass = urllib3.exceptions.InsecureRequestWarning
    except AttributeError:
        # urllib3 introduced warning with 1.9. Before InsecureRequestWarning
        # didn't existed.
        return

    urllib3.disable_warnings(klass)


def format_value(value, unit, unit_text):
    """ Format a value for human

        >>> format_value(4096, UNIT_BYTE, 'Byte')
        '4.00 KBytes'

        unit is a number (like UNIT_BYTE). unit_text is used if unit is an
        unknown number.

        If unit or unit_text is None, do not format value.
    """
    if unit is None or unit_text is None or unit == UNIT_UNIT:
        return '%.2f' % value

    if unit == UNIT_BYTE or unit == UNIT_BIT:
        scale = ['', 'K', 'M', 'G', 'T', 'P', 'E']
        current_scale = scale.pop(0)
        while abs(value) >= 1024 and scale:
            current_scale = scale.pop(0)
            value = value / 1024

        return '%.2f %s%ss' % (
            value,
            current_scale,
            unit_text,
        )

    return '%.2f %s' % (
        value,
        unit_text,
    )


def format_duration(value):
    """ Format a duration (in seconds) for human

        >>> format_duration(300)
        '5 minutes'

        >>> format_duration(86400)
        '1 day'

        >>> format_duration(86500)
        '1 day'

        >>> format_duration(86300)
        '1 day'

        >>> format_duration(89)
        '1 minute'

        >>> format_duration(91)
        '2 minutes'

        >>> format_duration(0)
        ''
    """
    if value <= 0:
        return ""

    units = [
        (1, "second"),
        (60, "minute"),
        (60, "hour"),
        (24, "day"),
    ]

    current_unit = ""
    for (scale, unit_name) in units:
        if round(value / scale) >= 1:
            value = value / scale
            current_unit = unit_name
        else:
            break

    value = round(value)
    if value > 1:
        current_unit += 's'
    return '%d %s' % (value, current_unit)


def _check_soft_status(softstatus_state, metric, soft_status, period, now):
    if softstatus_state is None:
        softstatus_state = MetricSoftStatusState(
            metric['measurement'],
            metric.get('item', ''),
            soft_status,
            None,
            None,
        )

    critical_since = softstatus_state.critical_since
    warning_since = softstatus_state.warning_since
    # Make sure time didn't jump backward. If it does jump
    # backward reset the since timer.
    if critical_since and critical_since > now:
        critical_since = None
    if warning_since and warning_since > now:
        warning_since = None

    if soft_status == 'critical':
        critical_since = critical_since or metric['time']
        warning_since = warning_since or metric['time']
    elif soft_status == 'warning':
        critical_since = None
        warning_since = warning_since or metric['time']
    else:
        critical_since = None
        warning_since = None

    warn_duration = (
        (metric['time'] - warning_since) if warning_since else 0
    )
    crit_duration = (
        (metric['time'] - critical_since) if critical_since else 0
    )

    if period == 0:
        status = soft_status
    elif crit_duration >= period:
        status = 'critical'
    elif warn_duration >= period:
        status = 'warning'
    elif (soft_status == 'warning'
          and softstatus_state.last_status == 'critical'):
        # Downgrade status from critical to warning immediately
        status = 'warning'
    elif soft_status == 'ok':
        # Downgrade status to ok immediately
        status = 'ok'
    else:
        status = softstatus_state.last_status

    return MetricSoftStatusState(
        softstatus_state.label,
        softstatus_state.item,
        status,
        warning_since,
        critical_since,
    )


def _service_ignore(rules, service_name, instance):
    """ Return True if the service should be ignored
    """
    filter_re = re.compile(r'(host|container):\s?([^ ]+)(\s|$)')
    for item in rules:
        # Compatibility with old rules
        if not isinstance(item, dict):
            item = {
                'name': item,
                'instance': 'container:* host:*',
            }
        if 'id' in item:
            if item.get('instance', '') == '':
                item = {
                    'name': item['id'],
                    'instance': 'host:*',
                }
            elif item['instance'] == '*':
                item = {
                    'name': item['id'],
                    'instance': 'host:* container:*',
                }
            else:
                item = {
                    'name': item['id'],
                    'instance': 'container:%s' % item['instance'],
                }

        ignore_name = item.get('name', '')
        if service_name != ignore_name:
            continue

        rule = item.get('instance', 'host:* container:*')
        host = None
        container = None
        for match in filter_re.findall(rule):
            if match[0] == 'host':
                host = match[1]
            elif match[0] == 'container':
                container = match[1]

        if instance == '' and host is not None:
            return True
        if (instance != '' and container is not None
                and fnmatch.fnmatch(instance, container)):
            return True
    return False


class State:
    """ Persistant store for state of the agent.

        Currently store in a json file
    """
    def __init__(self, filename):
        self.filename = filename
        self._content = {}
        self._write_lock = threading.RLock()
        self.reload()

    def reload(self):
        with self._write_lock:
            if os.path.exists(self.filename):
                with open(self.filename) as state_file:
                    self._content = json.load(state_file)
            else:
                self._content = {}

    def save(self):
        with self._write_lock:
            try:
                # Don't simply use open. This file must have limited permission
                open_flags = os.O_WRONLY | os.O_CREAT | os.O_TRUNC
                fileno = os.open(self.filename + '.tmp', open_flags, 0o600)
                with os.fdopen(fileno, 'w') as state_file:
                    json.dump(
                        self._content,
                        state_file,
                        cls=bleemeo_agent.util.JSONEncoder,
                    )
                    state_file.flush()
                    os.fsync(state_file.fileno())
                if os.name == 'nt':
                    try:
                        os.remove(self.filename)
                    except OSError:
                        pass
                os.rename(self.filename + '.tmp', self.filename)
                return True
            except OSError as exc:
                logging.warning('Failed to store file: %s', exc)
                return False

    def get(self, key, default=None):
        return self._content.get(key, default)

    def set(self, key, value):
        with self._write_lock:
            self._content[key] = value
            self.save()

    def delete(self, key):
        with self._write_lock:
            del self._content[key]
            self.save()

    def set_complex_dict(self, key, value):
        """ Store a dictionary as list in JSON file.

            This is usefull when you dictionary has key which could
            not be stored in JSON. For example the key is a couple of
            value (e.g. metric_name, item_tag).
        """
        json_value = []
        for sub_key, sub_value in value.items():
            json_value.append([sub_key, sub_value])
        self.set(key, json_value)

    def get_complex_dict(self, key, default=None):
        """ Reverse of set_complex_dict
        """
        json_value = self.get(key)
        if json_value is None:
            return default

        value = {}
        for row in json_value:
            (sub_key, sub_value) = row
            value[tuple(sub_key)] = sub_value
        return value


class Cache:
    """ In-memory cache backed with state file.

        It store information that could be lost but may (temporary) reduce
        functionality if lost.

        For example soft_status state is stored in the cache. Losing them means
        that status may change too fast and not honour the grace period.
    """
    CACHE_VERSION = 1

    def __init__(self, state, skip_load=False):
        self._state = state
        self.softstatus_by_labelitem = {}

        if not skip_load:
            self._reload()

    def copy(self):
        new = Cache(self._state, skip_load=True)
        new.softstatus_by_labelitem = self.softstatus_by_labelitem.copy()
        return new

    def _reload(self):
        cache = self._state.get('_core_cache')
        if cache is None:
            return
        if cache['version'] > self.CACHE_VERSION:
            return

        self.softstatus_by_labelitem = {}
        for value in cache['softstatus']:
            softstatus = MetricSoftStatusState(*value)
            key = (softstatus.label, softstatus.item)
            self.softstatus_by_labelitem[key] = softstatus

    def save(self):
        cache = {
            'version': self.CACHE_VERSION,
            'softstatus': list(self.softstatus_by_labelitem.values()),
        }
        self._state.set('_core_cache', cache)


class Core:
    # pylint: disable=too-many-instance-attributes
    # pylint: disable=too-many-public-methods
    def __init__(self, run_as_windows_service=False):
        self.run_as_windows_service = run_as_windows_service

        self.sentry_client = None
        self.last_facts = {}
        self.last_facts_update = bleemeo_agent.util.get_clock()
        self.last_discovery_update = bleemeo_agent.util.get_clock()
        self.top_info = None

        self.is_terminating = threading.Event()
        self.bleemeo_connector = None
        self.influx_connector = None
        self.graphite_server = None
        self.docker_client = None
        self.docker_containers = {}
        self.docker_containers_ignored = {}
        self.docker_networks = {}
        if APSCHEDULE_IS_3X:
            self._scheduler = (
                apscheduler.schedulers.background.BackgroundScheduler()
            )
        else:
            self._scheduler = apscheduler.scheduler.Scheduler()  # noqa pylint: disable=no-member
        self.last_metrics = {}
        self.last_report = None

        self._discovery_job = None  # scheduled in schedule_tasks
        self._topinfo_job = None
        self._topinfo_period = 10
        self.discovered_services = {}
        self.services = {}
        self.metrics_unit = {}
        self._trigger_discovery = False
        self._trigger_facts = False
        self._trigger_updates_count = False
        self._netstat_output_mtime = 0

        # This is needed on Windows to compute mem_*_perc and mem_total
        self.total_memory_size = psutil.virtual_memory().total
        # This is needed on Windows to compute swap_used and swap_total:
        self.total_swap_size = psutil.swap_memory().total

        self.http_user_agent = None
        self.started_at = None
        self.state = None
        self.cache = None
        self.thresholds = {}
        self._update_facts_job = None
        self._gather_update_metrics_job = None
        self.config = None

    def _init(self):
        # pylint: disable=too-many-branches
<<<<<<< HEAD

=======
>>>>>>> 56c96a15
        self.started_at = bleemeo_agent.util.get_clock()
        (errors, warnings) = self.reload_config()
        self._config_logger()
        if errors:
            logging.error(
                'Error while loading configuration: %s', '\n'.join(errors)
            )
            return False
        if warnings:
            logging.warning(
                'Warning while loading configuration: %s', '\n'.join(warnings)
            )

        state_file = self.config.get('agent.state_file', 'state.json')
        try:
            self.state = State(state_file)
        except (OSError, IOError) as exc:
            logging.error('Error while loading state file: %s', exc)
            return False
        except ValueError as exc:
            logging.error(
                'Error while reading state file %s: %s',
                state_file,
                exc,
            )
            return False

        if not self.state.save():
            logging.error('State file is not writable, stopping agent')
            return False

        self._sentry_setup()
        self.thresholds = {
            label: value
            for (label, value) in self.config.get('thresholds', {}).items()
        }
        self.discovered_services = self.state.get_complex_dict(
            'discovered_services', {}
        )

        self._apply_upgrade()

        # Agent does HTTPS requests with verify=False (only for checks, not
        # for communication with Bleemeo Cloud platform).
        # By default requests will emit one warning for EACH request which is
        # too noisy.
        disable_https_warning()

        netstat_file = self.config.get('agent.netstat_file', 'netstat.out')
        try:
            mtime = os.stat(netstat_file).st_mtime
        except OSError:
            mtime = 0
        self._netstat_output_mtime = mtime

        self.http_user_agent = (
            'Bleemeo Agent %s' % bleemeo_agent.facts.get_agent_version(self)
        )

        self.cache = Cache(self.state)

<<<<<<< HEAD
        self.graphite_server = bleemeo_agent.graphite.GraphiteServer(self)
        if self.config.get('bleemeo.enabled', True):
            if bleemeo_agent.bleemeo is None:
                logging.warning(
                    'Missing dependency (paho-mqtt), '
                    'can not start Bleemeo connector'
                )
            else:
                self.bleemeo_connector = (
                    bleemeo_agent.bleemeo.BleemeoConnector(self)
                )
        if self.config.get('influxdb.enabled', False):
            if bleemeo_agent.influxdb is None:
                logging.warning(
                    'Missing dependency (influxdb), '
                    'can not start InfluxDB connector'
                )
            else:
                self.influx_connector = (
                    bleemeo_agent.influxdb.InfluxDBConnector(self))

        if self.bleemeo_connector:
            self.bleemeo_connector.init()
=======
        cloudimage_creation_file = self.config.get(
            'agent.cloudimage_creation_file', 'cloudimage_creation',
        )
        if os.path.exists(cloudimage_creation_file):
            (_, current_mac) = (
                bleemeo_agent.facts.get_primary_addresses()
            )

            initial_ip_output = ''
            try:
                with open(cloudimage_creation_file) as file_obj:
                    initial_ip_output = file_obj.read()
            except (OSError, IOError) as exc:
                logging.warning(
                    'Unable to read content of %s file: %s',
                    cloudimage_creation_file,
                    exc,
                )

            (_, initial_mac) = (
                bleemeo_agent.facts.get_primary_addresses(initial_ip_output)
            )

            if (current_mac == initial_mac
                    or current_mac is None
                    or initial_mac is None):
                logging.info(
                    'Not starting bleemeo-agent since installation'
                    ' for creation of a cloud image was requested and agent is'
                    ' still running on the same machine',
                )
                logging.info(
                    'If this is wrong and agent should run on this machine,'
                    ' remove %s file',
                    cloudimage_creation_file,
                )
                return False
        try:
            os.unlink(cloudimage_creation_file)
        except OSError:
            pass
>>>>>>> 56c96a15

        return True

    @property
    def container(self):
        """ Return the container type in which the agent is running.

            It's None if running outside any container.
        """
        return self.config.get('container.type', None)

    def set_topinfo_period(self, period):
        self._topinfo_period = period
        if self._topinfo_job is not None:
            # Only reschedule topinfo job if already scheduled.
            # This is needed because APscheduler 2.x does not allow to
            # unschedule a job while the scheduler it not yet started.
            self.schedule_topinfo()
        logging.debug(
            'Changed topinfo frequency to every %d second', period,
        )

    def _config_logger(self):
        output = self.config.get('logging.output', 'console')
        log_level = self.config.get('logging.level', 'INFO')

        if output == 'syslog':
            logger_config = yaml.safe_load(LOGGER_CONFIG)
            del logger_config['handlers']['console']
            del logger_config['handlers']['file']
            logger_config['root']['handlers'] = ['syslog']
            logger_config['root']['level'] = log_level
            try:
                logging.config.dictConfig(logger_config)
            except ValueError:
                # Probably /dev/log that does not exists, for example under
                # docker container
                output = 'console'

        if output == 'file':
            logger_config = yaml.safe_load(LOGGER_CONFIG)
            del logger_config['handlers']['console']
            del logger_config['handlers']['syslog']
            logger_config['root']['handlers'] = ['file']
            logger_config['root']['level'] = log_level
            logger_config['handlers']['file']['filename'] = self.config.get(
                'logging.output_file'
            )
            try:
                logging.config.dictConfig(logger_config)
            except ValueError:
                output = 'console'

        if output == 'console':
            logger_config = yaml.safe_load(LOGGER_CONFIG)
            del logger_config['handlers']['syslog']
            del logger_config['handlers']['file']
            logger_config['root']['handlers'] = ['console']
            logger_config['root']['level'] = log_level
            logging.config.dictConfig(logger_config)

    def _sentry_setup(self):
        """ Configure Sentry if enabled
        """
        dsn = self.config.get('bleemeo.sentry.dsn')
        if not dsn:
            return

        if raven is not None:
            self.sentry_client = raven.Client(
                dsn,
                release=bleemeo_agent.facts.get_agent_version(self),
                include_paths=['bleemeo_agent'],
            )
            # FIXME: remove when raven-python PR #723 is merged
            # https://github.com/getsentry/raven-python/pull/723
            install_thread_hook(self.sentry_client)

    def add_scheduled_job(self, func, seconds, args=None, next_run_in=None):
        """ Schedule a recuring job using APScheduler

            It's a wrapper to add_job/add_interval_job+add_date_job depending
            on APScheduler version.

            if seconds is 0 or None, job will run only once based on
            next_run_in. In this case next_run_in could not be None

            next_run_in if not None, specify a delay for next run (in second).
            If None, it lets APScheduler choose the next run date.

            If next_run_in is 0, the next_run is scheduled as soon as possible.
            With APScheduler 3.x it means that next run is scheduled for now.
            With APScheduler 2.x, it means that next run is scheduled for
            now + 1 seconds.
        """
        options = {}
        if args is not None:
            options['args'] = args

        if APSCHEDULE_IS_3X:
            if seconds is None or seconds == 0:
                if next_run_in is None:
                    raise ValueError(
                        'next_run_in could not be None if seconds is 0'
                    )
                options['trigger'] = 'date'
                options['run_date'] = (
                    datetime.datetime.now() +
                    datetime.timedelta(seconds=next_run_in)
                )
            else:
                options['trigger'] = 'interval'
                options['seconds'] = seconds

                if next_run_in is not None and next_run_in == 0:
                    options['next_run_time'] = datetime.datetime.now()
                elif next_run_in is not None:
                    options['next_run_time'] = (
                        datetime.datetime.now() +
                        datetime.timedelta(seconds=next_run_in)
                    )

            job = self._scheduler.add_job(
                func,
                **options
            )
        else:
            if seconds is None or seconds == 0:
                if next_run_in is None:
                    raise ValueError(
                        'next_run_in could not be None if seconds is 0'
                    )
                options['date'] = (
                    datetime.datetime.now() +
                    datetime.timedelta(seconds=next_run_in)
                )

                job = self._scheduler.add_date_job(
                    func,
                    **options
                )
            else:
                if next_run_in is not None and next_run_in < 1.0:
                    next_run_in = 1

                if next_run_in is not None:
                    options['start_date'] = (
                        datetime.datetime.now() +
                        datetime.timedelta(seconds=next_run_in)
                    )

                job = self._scheduler.add_interval_job(
                    func,
                    seconds=seconds,
                    **options
                )

        return job

    def trigger_job(self, job):
        """ Trigger a job to run immediately

            In APScheduler 2.x it will trigger the job in 1 seconds.

            In APScheduler 2.x, it will recreate a NEW job. For all version it
            will return the job that is still valid. Caller must use the
            returned job e.g.::

            >>> self.the_job = self.trigger_job(self.the_job)  # doctest: +SKIP
        """
        if APSCHEDULE_IS_3X:
            job.modify(next_run_time=datetime.datetime.now())
        else:
            self._scheduler.unschedule_job(job)
            job = self._scheduler.add_interval_job(
                job.func,
                args=job.args,
                seconds=job.trigger.interval.total_seconds(),
                start_date=(
                    datetime.datetime.now() + datetime.timedelta(seconds=1)
                )
            )
        return job

    def unschedule_job(self, job):
        """ Unschedule and remove a job
        """
        if APSCHEDULE_IS_3X:
            if job:
                try:
                    job.remove()
                except JobLookupError:
                    pass
        else:
            try:
                self._scheduler.unschedule_job(job)
            except KeyError:
                pass

    def update_thresholds(self, state_threshold):
        """ Update threshold definition

            Threshold has two sources:

            * threshold from configuration
            * threshold from Bleemeo Cloud platform (stored in state)

            This method update definition for the later one. It will
            store the input thresholds in the state, merge the two sources
            and returns the result.
        """

        old_thresholds = self.thresholds

        new_thresholds = {
            label: value
            for (label, value) in self.config.get('thresholds', {}).items()
        }
        bleemeo_agent.config.merge_dict(
            new_thresholds,
            state_threshold,
        )
        self.thresholds = new_thresholds

        for update_name in ('system_pending_updates',
                            'system_pending_security_updates'):
            if (self.get_threshold(update_name, thresholds=old_thresholds) !=
                    self.get_threshold(update_name)):
                self._trigger_updates_count = True

        return self.thresholds

    def _schedule_metric_pull(self):
        """ Schedule metric which are pulled
        """
        for (name, config) in self.config.get('metric.pull', {}).items():
            interval = config.get('interval', 10)
            self.add_scheduled_job(
                bleemeo_agent.util.pull_raw_metric,
                args=(self, name),
                seconds=interval,
            )

    def run(self):
        # pylint: disable=too-many-branches
        if not self._init():
            return

        logging.info(
            'Agent starting... (version=%s)',
            bleemeo_agent.facts.get_agent_version(self),
        )
        upgrade_file = self.config.get('agent.upgrade_file', 'upgrade')
        try:
            os.unlink(upgrade_file)
        except OSError:
            pass
        try:
            self.setup_signal()
            self._docker_connect()

            self.schedule_tasks()
            self.start_threads()
            if self.is_terminating.is_set():
                return
            try:
                self._scheduler.start()
                # This loop is break by KeyboardInterrupt (ctrl+c or SIGTERM).
                # It wait with a timeout because under Windows the wait() is
                # uninterruptible. Using a 500ms wait allow to process
                # signal every 500ms.
                while not self.is_terminating.is_set():
                    self.is_terminating.wait(0.5)
            finally:
                self._scheduler.shutdown()
        except KeyboardInterrupt:
            pass
        finally:
            self.is_terminating.set()
            self.graphite_server.join()
            self.cache.save()
            if self.bleemeo_connector is not None:
                self.bleemeo_connector.join()
            if self.influx_connector is not None:
                self.influx_connector.join()

    def setup_signal(self):
        """ Make kill (SIGKILL) send a KeyboardInterrupt

            Make SIGHUP trigger a discovery
        """
        def handler(_signum, _frame):
            self.is_terminating.set()

        def handler_hup(_signum, _frame):
            self._trigger_discovery = True
            self._trigger_updates_count = True
            self._trigger_facts = True
            if self.bleemeo_connector:
                self.bleemeo_connector.trigger_full_sync = True

        if not self.run_as_windows_service:
            # Windows service don't use signal to shutdown
            signal.signal(signal.SIGTERM, handler)
        if os.name != 'nt':
            signal.signal(signal.SIGHUP, handler_hup)

    def _docker_connect(self):
        """ Try to connect to docker remote API
        """
        if docker is None:
            logging.debug(
                'docker-py not installed. Skipping docker-related feature'
            )
            return

        if hasattr(docker, 'APIClient'):
            self.docker_client = docker.APIClient(
                version=DOCKER_API_VERSION,
            )
        else:
            self.docker_client = docker.Client(  # pylint: disable=no-member
                version=DOCKER_API_VERSION,
            )
        try:
            self.docker_client.ping()
        except Exception:  # pylint: disable=broad-except
            logging.debug('Docker ping failed. Assume Docker is not used')
            self.docker_client = None

    def _update_docker_info(self):
        self.docker_containers = {}
        self.docker_networks = {}
        self.docker_containers_ignored = {}

        if self.docker_client is None:
            return

        for container in self.docker_client.containers(all=True):
            inspect = self.docker_client.inspect_container(container['Id'])
            labels = inspect.get('Config', {}).get('Labels', {})
            if labels is None:
                labels = {}
            bleemeo_enable = labels.get('bleemeo.enable', '').lower()
            if bleemeo_enable in ('0', 'off', 'false', 'no'):
                self.docker_containers_ignored[container['Id']] = (
                    inspect['Name'].lstrip('/')
                )
                continue
            name = inspect['Name'].lstrip('/')
            self.docker_containers[name] = inspect

        if not hasattr(self.docker_client, 'networks'):
            return
        if not hasattr(self.docker_client, 'inspect_network'):
            return

        for network in self.docker_client.networks():
            if 'Name' not in network:
                continue
            name = network['Name']
            if name == 'docker_gwbridge':
                # For this network, the list of containers is needed. This
                # is not returned on listing, and require direct inspection of
                # the network
                network = self.docker_client.inspect_network(name)

            self.docker_networks[name] = network

    def schedule_tasks(self):
        self.add_scheduled_job(
            func=bleemeo_agent.checker.periodic_check,
            seconds=3,
        )
        self.add_scheduled_job(
            self.purge_metrics,
            seconds=5 * 60,
        )
        self._update_facts_job = self.add_scheduled_job(
            self.update_facts,
            seconds=24 * 60 * 60,
        )
        self._discovery_job = self.add_scheduled_job(
            self.update_discovery,
            seconds=1 * 60 * 60 + 10 * 60,  # 1 hour 10 minutes
        )
        self.add_scheduled_job(
            self._gather_metrics,
            seconds=10,
        )
        self.schedule_topinfo()
        self.add_scheduled_job(
            self._gather_metrics_minute,
            seconds=60,
            next_run_in=12,
        )
        self._gather_update_metrics_job = self.add_scheduled_job(
            self._gather_update_metrics,
            seconds=3600,
            next_run_in=15,
        )
        self.add_scheduled_job(
            self._check_triggers,
            seconds=10,
        )
        self.add_scheduled_job(
            self.cache.save,
            seconds=10 * 60,
        )
        self._schedule_metric_pull()

        # Call jobs we want to run immediatly
        self.update_facts()
        self.update_discovery(first_run=True)

    def schedule_topinfo(self):
        if self._topinfo_job is not None:
            self.unschedule_job(self._topinfo_job)
            self._topinfo_job = None

        self._topinfo_job = self.add_scheduled_job(
            self.send_top_info,
            seconds=self._topinfo_period,
        )

    def start_threads(self):
        self.graphite_server.start()
        self.graphite_server.initialization_done.wait(5)
        if not self.graphite_server.listener_up:
            logging.error('Graphite listener is not working, stopping agent')
            self.is_terminating.set()
            return

        if self.bleemeo_connector:
            self.bleemeo_connector.start()

        if self.influx_connector:
            self.influx_connector.start()

        if self.config.get('web.enabled', True):
            if bleemeo_agent.web is None:
                logging.warning(
                    'Missing dependency (flask), '
                    'can not start local WebServer'
                )
            else:
                bleemeo_agent.web.start_server(self)

        thread = threading.Thread(target=self._watch_docker_event)
        thread.daemon = True
        thread.start()

    def _gather_metrics(self):
        """ Gather and send some metric missing from other sources
        """
        uptime_seconds = bleemeo_agent.util.get_uptime()
        now = time.time()

        if self.graphite_server.metrics_source != 'telegraf':
            self.emit_metric({
                'measurement': 'uptime',
                'time': now,
                'value': uptime_seconds,
            })

        if self.bleemeo_connector and self.bleemeo_connector.connected:
            self.emit_metric({
                'measurement': 'agent_status',
                'time': now,
                'value': 0.0,  # status ok
            })

        if os.name == 'nt':
            self.emit_metric({
                'measurement': 'mem_total',
                'time': now,
                'value': float(self.total_memory_size),
            })
            if self.last_facts.get('swap_present', False):
                self.total_swap_size = psutil.swap_memory().total
                self.emit_metric({
                    'measurement': 'swap_total',
                    'time': now,
                    'value': float(self.total_swap_size),
                })

        metric = self.graphite_server.get_time_elapsed_since_last_data()
        if metric is not None:
            self.emit_metric(metric)

    def _gather_metrics_minute(self):
        """ Gather and send every minute some metric missing from other sources
        """
        for key in list(self.docker_containers.keys()):
            result = self.docker_containers.get(key)
            if (result is not None
                    and 'Health' in result['State']
                    and self.docker_client is not None):

                self._docker_health_status(result['Id'])

        # Some service have additional metrics. Currently only Postfix and exim
        # for mail queue size
        for (service_name, instance) in self.services:
            if service_name == 'postfix':
                bleemeo_agent.services.gather_postfix_queue_size(
                    instance, self,
                )
            if service_name == 'exim':
                bleemeo_agent.services.gather_exim_queue_size(
                    instance, self,
                )

    def _gather_update_metrics(self):
        """ Gather and send metrics from system updates
        """
        now = time.time()
        (pending_update, pending_security_update) = (
            bleemeo_agent.util.get_pending_update(self)
        )
        if pending_update is not None:
            self.emit_metric(
                {
                    'measurement': 'system_pending_updates',
                    'time': now,
                    'value': float(pending_update),
                },
            )
        if pending_security_update is not None:
            self.emit_metric(
                {
                    'measurement': 'system_pending_security_updates',
                    'time': now,
                    'value': float(pending_security_update),
                },
            )

    def _docker_health_status(self, container_id):
        """ Send metric for docker container health status
        """
        try:
            result = self.docker_client.inspect_container(container_id)
        except Exception:  # pylint: disable=broad-except
            return  # most probably container was removed

        name = result['Name'].lstrip('/')
        self.docker_containers[name] = result
        if 'Health' not in result['State']:
            return

        docker_status = result.get('State', {}).get('Status', 'running')
        if docker_status != 'running':
            status = bleemeo_agent.checker.STATUS_CRITICAL
        elif result['State']['Health'].get('Status') == 'healthy':
            status = bleemeo_agent.checker.STATUS_OK
        elif result['State']['Health'].get('Status') == 'unhealthy':
            status = bleemeo_agent.checker.STATUS_CRITICAL
        else:
            status = bleemeo_agent.checker.STATUS_UNKNOWN

        metric = {
            'measurement': 'docker_container_health_status',
            'time': time.time(),
            'value': float(status),
            'status': bleemeo_agent.checker.STATUS_NAME[status],
            'item': name,
            'container': name,
        }

        logs = result['State']['Health'].get('Log', [])
        if docker_status != 'running':
            metric['check_output'] = 'Container stopped'
        elif logs:
            metric['check_output'] = logs[-1].get('Output')

        self.emit_metric(metric)

    def purge_metrics(self, deleted_metrics=None):
        """ Remove old metrics from self.last_metrics

            Some metric may stay in last_metrics unupdated, for example
            disk usage from an unmounted partition.

            For this reason, from time to time, scan last_metrics and drop
            any value older than 6 minutes.

            deleted_metrics is a list of couple (measurement, item) of metrics
            that must be purged regardless of their age.
        """
        now = time.time()
        cutoff = now - 60 * 6

        if deleted_metrics is None:
            deleted_metrics = []

        # XXX: concurrent access with emit_metric.
        self.last_metrics = {
            key: metric
            for (key, metric) in self.last_metrics.items()
            if metric['time'] >= cutoff and key not in deleted_metrics
        }

    def fire_triggers(self, updates_count=None, discovery=None):
        if updates_count:
            self._trigger_updates_count = True
        if discovery:
            self._trigger_discovery = True

    def _check_triggers(self):
        if self._trigger_discovery:
            self._discovery_job = self.trigger_job(self._discovery_job)
            self._trigger_discovery = False
        if self._trigger_updates_count:
            self._gather_update_metrics_job = self.trigger_job(
                self._gather_update_metrics_job
            )
            self._trigger_updates_count = False
        if self._trigger_facts:
            self._update_facts_job = self.trigger_job(self._update_facts_job)
            self._trigger_facts = False

        netstat_file = self.config.get('agent.netstat_file', 'netstat.out')
        try:
            mtime = os.stat(netstat_file).st_mtime
        except OSError:
            mtime = 0

        if mtime != self._netstat_output_mtime:
            # Trigger discovery if netstat.out changed
            self._trigger_discovery = True
            self._netstat_output_mtime = mtime

    def update_discovery(self, first_run=False, deleted_services=None):
        # pylint: disable=too-many-locals
        self._trigger_discovery = False
        self._update_docker_info()
        discovered_running_services = self._run_discovery()
        if first_run:
            # Should only be needed on first run. In addition to avoid
            # possible race-condition, do not run this while
            # Bleemeo._bleemeo_synchronize could run.
            self._search_old_service(discovered_running_services)
        new_discovered_services = copy.deepcopy(self.discovered_services)

        new_discovered_services = _purge_services(
            self.docker_containers,
            new_discovered_services,
            discovered_running_services,
            deleted_services,
        )

        # Remove container address. If container is still running, address
        # will be re-added from discovered_running_services.
        # Also mark it as container_running=False. Also will be updated if
        # still running.
        for service_key, service_info in new_discovered_services.items():
            (service_name, instance) = service_key
            if instance:
                service_info['address'] = None
                service_info['container_running'] = False

        new_discovered_services.update(discovered_running_services)
        logging.debug('%s services are present', len(new_discovered_services))

        services = copy.deepcopy(new_discovered_services)
        _apply_service_override(
            services,
            self.config.get('service', []),
            self,
        )
        self.apply_service_defaults(services)

        ignored_checks = self.config.get('service_ignore_check', [])
        ignored_metrics = self.config.get('service_ignore_metrics', [])

        for (key, service) in services.items():
            (service_name, instance) = key
            if not instance:
                name = service_name
            else:
                name = '%s (%s)' % (service_name, instance)

            if 'jmx_metrics' in service and 'jmx_port' not in service:
                logging.warning(
                    'Service %s: jmx_metrics require jmx_port',
                    name,
                )
                del service['jmx_metrics']

            if _service_ignore(ignored_checks, service_name, instance):
                service['ignore_check'] = True

            if _service_ignore(ignored_metrics, service_name, instance):
                service['ignore_metrics'] = True

        if new_discovered_services != self.discovered_services:
            self.discovered_services = new_discovered_services
            self.state.set_complex_dict(
                'discovered_services', self.discovered_services)
        self.services = services

        self.graphite_server.update_discovery()
        bleemeo_agent.checker.update_checks(self)

        self.last_discovery_update = bleemeo_agent.util.get_clock()

    def apply_service_defaults(self, services):
        """ Apply defaults to services.

            Currently only "stack" is set.
        """
        for service_info in services.values():
            if service_info.get('stack', None) is None:
                service_info['stack'] = self.config.get('stack', '')

    def _search_old_service(self, running_service):
        """ Search and rename any service that use an old name
        """
        for (service_name, instance) in list(self.discovered_services.keys()):
            if service_name in SERVICE_RENAME:
                new_name = SERVICE_RENAME[service_name]
                if isinstance(new_name, (list, tuple)):
                    # 2 services shared the same name (e.g. smtp=>postfix/exim)
                    # Search for the new name in running service
                    for candidate in new_name:
                        if (candidate, instance) in running_service:
                            self._rename_service(
                                service_name,
                                candidate,
                                instance,
                            )
                            break
                else:
                    self._rename_service(service_name, new_name, instance)

    def _rename_service(self, old_name, new_name, instance):
        logging.info('Renaming service "%s" to "%s"', old_name, new_name)
        old_key = (old_name, instance)
        new_key = (new_name, instance)

        self.discovered_services[new_key] = self.discovered_services[old_key]
        del self.discovered_services[old_key]

        if old_key in self.bleemeo_connector.services_uuid:
            self.bleemeo_connector.services_uuid[new_key] = (
                self.bleemeo_connector.services_uuid[old_key]
            )
            del self.bleemeo_connector.services_uuid[old_key]
            self.state.set_complex_dict(
                'services_uuid', self.bleemeo_connector.services_uuid
            )

    def _apply_upgrade(self):
        # Bogus test caused "udp6" to be keeps in netstat extra_ports.
        for service_info in self.discovered_services.values():
            extra_ports = service_info.get('extra_ports', {})
            for port_protocol in list(extra_ports):
                if port_protocol.endswith('/udp6'):
                    del extra_ports[port_protocol]

            # extra_ports is renamed in netstat_ports with compatible content
            # new netstat_ports contains more information (unix socket & port
            # above 32000).
            if 'extra_ports' in service_info:
                service_info.setdefault(
                    'netstat_ports', service_info['extra_ports'],
                )
                del service_info['extra_ports']

        # absence of item is now '' instead of None (like Bleemeo API)
        self.discovered_services = {
            (service_name, item if item else ''): value
            for ((service_name, item), value)
            in self.discovered_services.items()
        }

    def _get_processes_map(self):
        """ Return a mapping from PID to name and container in which
            process is running.

            When running in host / root pid namespace, associate None
            for the container (else it's the docker container name)
        """
        # Contains list of all processes from root pid_namespace point-of-view
        # key is the PID, value is {'name': 'mysqld', 'instance': 'db'}
        # instance is the container name. In case of processes running
        # outside docker, it's None
        processes = {}

        for process in bleemeo_agent.util.get_top_info(self)['processes']:
            processes[process['pid']] = process

        return processes

    def get_netstat(self):
        # pylint: disable=too-many-branches
        # pylint: disable=too-many-statements
        # pylint: disable=too-many-locals
        """ Parse netstat output and return a mapping pid => list of listening
            port/protocol (e.g. 80/tcp, 127/udp)
        """

        netstat_info = {}

        netstat_file = self.config.get('agent.netstat_file', 'netstat.out')
        netstat_re = re.compile(
            r'^(?P<protocol>udp6?|tcp6?)\s+\d+\s+\d+\s+'
            r'(?P<address>[0-9a-f.:]+):(?P<port>\d+)\s+[0-9a-f.:*]+\s+'
            r'(LISTEN)?\s+(?P<pid>\d+)/(?P<program>.*)$'
        )
        netstat_unix_re = re.compile(
            r'^(?P<protocol>unix)\s+\d+\s+\[\s+(ACC |W |N )+\s*\]\s+'
            r'(DGRAM|STREAM)\s+LISTENING\s+(\d+\s+)?'
            r'(?P<pid>\d+)/(?P<program>.*)\s+(?P<address>.+)$'
        )
        try:
            with open(netstat_file) as file_obj:
                for line in file_obj:
                    match = netstat_re.match(line)
                    if match is None:
                        match = netstat_unix_re.match(line)
                    if match is None:
                        continue

                    protocol = match.group('protocol')
                    pid = int(match.group('pid'))
                    address = match.group('address')

                    if protocol == 'unix':
                        port = 0
                    else:
                        port = int(match.group('port'))

                    # netstat output may have "tcp6" for IPv4 socket.
                    # For example elasticsearch output is:
                    # tcp6       0      0 127.0.0.1:7992          :::*   [...]
                    if protocol in ('tcp6', 'udp6'):
                        # Assume this socket is IPv4 & IPv6
                        protocol = protocol[:3]

                    if address == '::' and protocol != 'unix':
                        # "::" is all address in IPv6. Assume the socket
                        # is IPv4 & IPv6 and since agent supports only IPv4
                        # convert to all address in IPv4
                        address = '0.0.0.0'
                    if ':' in address and protocol != 'unix':
                        # No support for IPv6
                        continue

                    if protocol == 'unix':
                        key = protocol
                    else:
                        key = '%s/%s' % (port, protocol)
                    ports = netstat_info.setdefault(pid, {})

                    # FIXME: if multiple unix socket exists, only the
                    # first is kept. Not a issue today since we don't use
                    # addresses of unix socket.

                    # If multiple IP address exists, prefer 127.0.0.1
                    if key not in ports or address.startswith('127.'):
                        ports[key] = address
        except IOError:
            pass

        # also use psutil to fill current information, but due to privilege
        # this may be very limited.
        try:
            for conn in psutil.net_connections():
                if conn.pid is None:
                    continue
                if conn.status != psutil.CONN_LISTEN:
                    continue

                (address, port) = conn.laddr

                if address == '::':
                    # "::" is all address in IPv6. Assume the socket
                    # is IPv4 & IPv6 and since agent supports only IPv4
                    # convert to all address in IPv4
                    address = '0.0.0.0'
                if ':' in address:
                    # No support for IPv6
                    continue

                if conn.type == socket.SOCK_STREAM:
                    protocol = 'tcp'
                elif conn.type == socket.SOCK_DGRAM:
                    protocol = 'udp'
                else:
                    continue

                key = '%s/%s' % (port, protocol)
                ports = netstat_info.setdefault(conn.pid, {})

                # If multiple address exists, prefer 127.0.0.1
                if key not in ports or address.startswith('127.'):
                    ports[key] = address
        except OSError:
            pass

        return netstat_info

    def _discovery_fill_address_and_ports(
            self, service_info, instance, ports):

        service_name = service_info['service']
        if not instance:
            default_address = '127.0.0.1'
        else:
            default_address = self.get_docker_container_address(instance)

        default_port = service_info.get('port')

        netstat_ports = {}

        for port_proto, address in ports.items():
            if address == '0.0.0.0':
                address = default_address
            netstat_ports[port_proto] = address

        old_service_info = self.discovered_services.get(
            (service_name, instance), {}
        )
        if not netstat_ports and 'netstat_ports' in old_service_info:
            netstat_ports = old_service_info['netstat_ports'].copy()

        if default_port is not None and netstat_ports:
            if service_info['protocol'] == socket.IPPROTO_TCP:
                default_protocol = 'tcp'
            else:
                default_protocol = 'udp'

            key = '%s/%s' % (default_port, default_protocol)

            if key in netstat_ports:
                default_address = netstat_ports[key]
            else:
                # service is NOT listening on default_port but it is listening
                # on some ports. Don't check default_port and only check
                # netstat_ports
                default_port = None

        service_info['netstat_ports'] = netstat_ports
        service_info['port'] = default_port
        service_info['address'] = default_address

    def _run_discovery(self):
        """ Try to discover some service based on known port/process
        """
        discovered_services = {}
        processes = self._get_processes_map()

        netstat_info = self.get_netstat()

        # Process PID present in netstat output before other PID, because
        # two process may listen on same port (e.g. multiple Apache process)
        # but netstat only see one of them.
        for pid in itertools.chain(netstat_info.keys(), processes.keys()):
            process = processes.get(pid)
            if process is None:
                continue

            service_info = get_service_info(process['cmdline'])
            if service_info is not None:
                service_info = service_info.copy()
                service_info['exe_path'] = process.get('exe') or ''
                instance = process['instance']
                service_name = service_info['service']
                if (service_name, instance) in discovered_services:
                    # Service already found
                    continue
                if instance in self.docker_containers_ignored.values():
                    continue
                logging.debug(
                    'Discovered service %s on %s',
                    service_name, instance
                )

                service_info['active'] = True

                if not instance:
                    ports = netstat_info.get(pid, {})
                else:
                    ports = self.get_docker_ports(instance)
                    docker_inspect = self.docker_containers[instance]
                    labels = docker_inspect.get('Config', {}).get('Labels', {})
                    if labels is None:
                        labels = {}
                    service_info['stack'] = labels.get('bleemeo.stack', None)
                    service_info['container_id'] = docker_inspect.get('Id')
                    # At this point, current is running because we are
                    # iterating over processes.
                    service_info['container_running'] = True

                self._discovery_fill_address_and_ports(
                    service_info,
                    instance,
                    ports,
                )

                # some service may need additionnal information, like password
                if service_name == 'mysql':
                    self._discover_mysql(instance, service_info)
                if service_name == 'postgresql':
                    self._discover_pgsql(instance, service_info)

                if service_info.get('interpreter') == 'java':
                    _guess_jmx_config(service_info, process)

                discovered_services[(service_name, instance)] = service_info

        logging.debug(
            'Discovery found %s running services', len(discovered_services)
        )
        return discovered_services

    def _discover_mysql(self, instance, service_info):
        """ Find a MySQL user
        """
        mysql_user = None
        mysql_password = None

        if not instance:
            # grab maintenace password from debian.cnf
            try:
                debian_cnf_raw = subprocess.check_output(
                    [
                        'sudo', '-n',
                        'cat', '/etc/mysql/debian.cnf'
                    ],
                )
            except (subprocess.CalledProcessError, OSError):
                debian_cnf_raw = b''

            debian_cnf = configparser.SafeConfigParser()
            debian_cnf.read_file(io.StringIO(debian_cnf_raw.decode('utf-8')))
            try:
                mysql_user = debian_cnf.get('client', 'user')
                mysql_password = debian_cnf.get('client', 'password')
            except (configparser.NoSectionError, configparser.NoOptionError):
                pass
        else:
            # MySQL is running inside a docker.
            container_info = self.docker_client.inspect_container(instance)
            for env in container_info['Config']['Env']:
                # env has the form "VARIABLE=value"
                if env.startswith('MYSQL_ROOT_PASSWORD='):
                    mysql_user = 'root'
                    mysql_password = env.replace('MYSQL_ROOT_PASSWORD=', '')

        service_info['username'] = mysql_user
        service_info['password'] = mysql_password

    def _discover_pgsql(self, instance, service_info):
        """ Find a PostgreSQL user
        """
        user = None
        password = None

        if instance:
            # Only know to extract user/password from Docker container
            container_info = self.docker_client.inspect_container(instance)
            for env in container_info['Config']['Env']:
                # env has the form "VARIABLE=value"
                if env.startswith('POSTGRES_PASSWORD='):
                    password = env.replace('POSTGRES_PASSWORD=', '')
                    if user is None:
                        user = 'postgres'
                elif env.startswith('POSTGRES_USER='):
                    user = env.replace('POSTGRES_USER=', '')

        service_info['username'] = user
        service_info['password'] = password

    def _watch_docker_event(self):
        """ Watch for docker event and re-run discovery
        """
        last_event_at = time.time()

        while True:
            reconnect_delay = 5
            while self.docker_client is None:
                time.sleep(reconnect_delay)
                self._docker_connect()
                reconnect_delay = min(60, reconnect_delay * 2)

            try:
                self.docker_client.ping()
            except Exception:  # pylint: disable=broad-except
                self.docker_client = None
                continue

            try:
                try:
                    generator = self.docker_client.events(
                        decode=True, since=last_event_at,
                    )
                except TypeError:
                    # older version of docker-py does decode=True by default
                    # (and don't have this option)
                    # Also they don't have since option.
                    generator = self.docker_client.events()

                for event in generator:
                    # even older version of docker-py does not support decoding
                    # at all
                    if isinstance(event, six.string_types):
                        event = json.loads(event)

                    last_event_at = event['time']
                    self._process_docker_event(event)
            except Exception:  # pylint: disable=broad-except
                # When docker restart, it breaks the connection and the
                # generator will raise an exception.
                logging.debug('Docker event watcher error', exc_info=True)

    def _process_docker_event(self, event):

        if 'Action' in event:
            action = event['Action']
        else:
            # status is depractated. Action was introduced with
            # Docker 1.10
            action = event.get('status')
        event_type = event.get('Type', 'container')

        if 'Actor' in event:
            actor_id = event['Actor'].get('ID')
        else:
            # id is deprecated. Actor was introduced with
            # Docker 1.10
            actor_id = event.get('id')

        if actor_id in self.docker_containers_ignored.keys():
            return

        if (action in DOCKER_DISCOVERY_EVENTS
                and event_type == 'container'):
            self._trigger_discovery = True
            if action == 'destroy':
                # Mark immediately any service from this container
                # as inactive. It avoid that a service check detect
                # the service as down before the discovery was run.
                for service_info in self.services.values():
                    if ('container_id' in service_info
                            and service_info['container_id'] == actor_id):
                        service_info['active'] = False

        elif (action.startswith('health_status:')
              and event_type == 'container'):
            self._docker_health_status(actor_id)
            # If an health_status event occure, it means that
            # docker container inspect changed.
            # Update the discovery date, so BleemeoConnector will
            # update the containers info
            self.last_discovery_update = (
                bleemeo_agent.util.get_clock()
            )

    def update_facts(self):
        """ Update facts """
        self.last_facts = bleemeo_agent.facts.get_facts(self)
        self.last_facts_update = bleemeo_agent.util.get_clock()

    def send_top_info(self):
        self.top_info = bleemeo_agent.util.get_top_info(self)
        if self.bleemeo_connector is not None:
            self.bleemeo_connector.publish_top_info(self.top_info)

    def reload_config(self):
        # pylint: disable=too-many-branches
        # pylint: disable=too-many-locals
        (self.config, errors) = bleemeo_agent.config.load_config()
        warnings = []

        for (env_name, conf_name, conf_type) in ENVIRON_CONFIG_VARS:
            if env_name in os.environ:
                try:
                    value = convert_type(os.environ[env_name], conf_type)
                except ValueError as exc:
                    errors.append(
                        'Bad environ variable %s: %s' % (env_name, exc)
                    )
                    continue
                self.config.set(conf_name, value)

        metric_prometheus = self.config.get('metric.prometheus', {})
        for name in list(metric_prometheus):
            if 'url' not in metric_prometheus[name]:
                warnings.append(
                    'Missing URL for prometheus exporter "%s". Ignoring it' % (
                        name,
                    )
                )
                del metric_prometheus[name]

        valid_services = []
        for service in self.config.get('service', []):
            if 'id' not in service:
                warnings.append(
                    'Ignoring invalid service entry without id'
                )
                continue
            valid_services.append(service)

            name = service['id']
            if 'instance' in service:
                name = '%s (%s)' % (name, service['instance'])

            if 'jmx_username' in service and 'jmx_password' not in service:
                warnings.append(
                    'Service %s: jmx_username is set without jmx_password' % (
                        name,
                    )
                )
                del service['jmx_metrics']
            elif 'jmx_username' not in service and 'jmx_password' in service:
                warnings.append(
                    'Service %s: jmx_password is set without jmx_username' % (
                        name,
                    )
                )
                del service['jmx_metrics']
            elif 'jmx_metrics' in service:
                valid_metrics = []
                jmx_mandatory_option = set((
                    'name',
                    'mbean',
                    'attribute',
                ))
                for jmx_metric in service['jmx_metrics']:
                    missing_option = (
                        jmx_mandatory_option - set(jmx_metric.keys())
                    )
                    if missing_option and 'name' in jmx_metric:
                        warnings.append(
                            'Service %s has an invalid jmx_metrics "%s":'
                            ' missing %s option(s)' % (
                                name,
                                jmx_metric['name'],
                                ', '.join(missing_option),
                            )
                        )
                    elif missing_option:
                        warnings.append(
                            'Service %s has an invalid jmx_metrics:'
                            ' missing %s option(s)' % (
                                name,
                                ', '.join(missing_option),
                            )
                        )
                    else:
                        valid_metrics.append(jmx_metric)
                service['jmx_metrics'] = valid_metrics

        self.config.set('service', valid_services)

        deprecated_config = [
            ('telegraf.statsd_enabled', 'telegraf.statsd.enabled'),
        ]
        for (deprecated_key, new_key) in deprecated_config:
            value = self.config.get(deprecated_key)
            if value is not None:
                warnings.append(
                    'Configuration "%s" is deprecated and replaced by "%s"' % (
                        deprecated_key,
                        new_key,
                    )
                )
                if self.config.get(new_key) is None:
                    self.config.set(new_key, value)
                self.config.delete(deprecated_key)

        return (errors, warnings)

    def _store_last_value(self, metric):
        """ Store the metric in self.last_matrics, replacing the previous value
        """
        item = metric.get('item', '')
        measurement = metric['measurement']
        self.last_metrics[(measurement, item)] = metric

    def emit_metric(self, metric, no_emit=False):
        """ Sent a metric to all configured output
        """
        if metric.get('status_of') is None and not no_emit:
            metric = self.check_threshold(metric)

        self._store_last_value(metric)

        if no_emit:
            return

        if self.bleemeo_connector is not None:
            self.bleemeo_connector.emit_metric(metric)
        if self.influx_connector is not None:
            self.influx_connector.emit_metric(metric)

    def update_last_report(self):
        self.last_report = datetime.datetime.now()

    def get_threshold(self, metric_name, item='', thresholds=None):
        """ Get threshold definition for given metric

            Return None if no threshold is defined

            If thresholds is not None, use it as definition of thresholds.
            If it's None, use self.thresholds
        """

        if thresholds is None:
            thresholds = self.thresholds

        threshold = thresholds.get((metric_name, item))
        if threshold is None:
            threshold = thresholds.get(metric_name)

        if threshold is None:
            return None

        # If all threshold are None, don't run check
        if (threshold.get('low_warning') is None
                and threshold.get('low_critical') is None
                and threshold.get('high_warning') is None
                and threshold.get('high_critical') is None):
            threshold = None

        return threshold

    def check_threshold(self, metric):
        # pylint: disable=too-many-branches
        # pylint: disable=too-many-locals
        # pylint: disable=too-many-statements
        """ Check if threshold is defined for given metric. If yes, check
            it and add a "status" tag.

            Also emit another metric suffixed with _status. The value
            of this metrics is 0, 1, 2 or 3 for ok, warning, critical
            and unknown respectively.
        """
        threshold = self.get_threshold(
            metric['measurement'], metric.get('item', '')
        )

        if threshold is None:
            return metric

        value = metric['value']
        if value is None:
            return metric

        # there is a "soft" status (name taken from Nagios), which is a kind
        # of instant status. As soon as the value cross a threshold, its
        # soft-status change. But its status only change if soft-status stay
        # in error for a period of time (5 minutes by default).
        # Note: as soon as soft-status is OK, status is OK, there is no period
        # to wait in this case.

        if (threshold.get('low_critical') is not None
                and value < threshold.get('low_critical')):
            soft_status = 'critical'
        elif (threshold.get('low_warning') is not None
              and value < threshold.get('low_warning')):
            soft_status = 'warning'
        elif (threshold.get('high_critical') is not None
              and value > threshold.get('high_critical')):
            soft_status = 'critical'
        elif (threshold.get('high_warning') is not None
              and value > threshold.get('high_warning')):
            soft_status = 'warning'
        else:
            soft_status = 'ok'

        period = self._get_softstatus_period(metric['measurement'])
        status = self._check_soft_status(
            metric,
            soft_status,
            period,
        )

        if status == 'ok':
            status_value = 0.0
            threshold_value = None
        elif status == 'warning':
            if (threshold.get('low_warning') is not None
                    and value < threshold.get('low_warning')):
                threshold_value = threshold.get('low_warning')
            else:
                threshold_value = threshold.get('high_warning')
            status_value = 1.0
        else:
            if (threshold.get('low_critical') is not None
                    and value < threshold.get('low_critical')):
                threshold_value = threshold.get('low_critical')
            else:
                threshold_value = threshold.get('high_critical')

            status_value = 2.0

        (unit, unit_text) = self.metrics_unit.get(
            (metric['measurement'], metric.get('item', '')),
            (None, None),
        )

        text = 'Current value: %s' % format_value(
            metric['value'], unit, unit_text
        )

        if status != 'ok':
            if period:
                text += (
                    ' threshold (%s) exceeded'
                    ' over last %s' % (
                        format_value(threshold_value, unit, unit_text),
                        format_duration(period),
                    )
                )
            else:
                text += (
                    ' threshold (%s) exceeded' % (
                        format_value(threshold_value, unit, unit_text),
                    )
                )

        metric = metric.copy()
        metric['status'] = status
        metric['check_output'] = text

        metric_status = metric.copy()
        metric_status['measurement'] = metric['measurement'] + '_status'
        metric_status['value'] = status_value
        metric_status['status_of'] = metric['measurement']
        self.emit_metric(metric_status)

        return metric

    def _check_soft_status(self, metric, soft_status, period):
        """ Check if soft_status was in error for at least the grace period
            of the metric.

            Return the new status
        """
        key = (metric['measurement'], metric.get('item', ''))
        softstatus_state = self.cache.softstatus_by_labelitem.get(key)

        new_softstatus_state = _check_soft_status(
            softstatus_state,
            metric,
            soft_status,
            period,
            time.time(),
        )
        self.cache.softstatus_by_labelitem[key] = new_softstatus_state
        return new_softstatus_state.last_status

    def _get_softstatus_period(self, label):
        softstatus_periods = self.config.get('metric.softstatus_period', {})
        default_period = self.config.get(
            'metric.softstatus_period_default', 5 * 60,
        )
        return int(softstatus_periods.get(label, default_period))

    def get_last_metric(self, name, item):
        """ Return the last metric matching name and item.

            None is returned if the metric is not found
        """
        return self.last_metrics.get((name, item), None)

    def get_last_metric_value(self, name, item, default=None):
        """ Return value for given metric.

            Return default if metric is not found.
        """
        metric = self.get_last_metric(name, item)
        if metric is not None:
            return metric['value']
        return default

    @property
    def agent_uuid(self):
        """ Return a UUID for this agent.

            Currently, it's the UUID assigned by Bleemeo SaaS during
            registration.
        """
        if self.bleemeo_connector is not None:
            return self.bleemeo_connector.agent_uuid
        return None

    def get_docker_container_address(self, container_name):
        # pylint: disable=too-many-return-statements
        # pylint: disable=too-many-locals
        """ Return address where the container may be reachable from host

            This may not be possible. This could return None or an IP only
            accessible from an overlay network.

            Possible source (in order of preference):

            * config.NetworkSettings.IPAddress: only present for container
              in the default network named "bridge"
            * 127.0.0.1 if the container is in host network
            * the IP address from the first network with driver == bridge
            * the IP address of this container in the docker_gwbridge
            * the IP address from the first network
            * the IP address from io.rancher.container.ip label
        """
        if docker is None:
            return None

        try:
            container_info = self.docker_client.inspect_container(
                container_name,
            )
        except docker.errors.APIError:
            return None

        container_id = container_info.get('Id')

        if container_info['NetworkSettings']['IPAddress']:
            return container_info['NetworkSettings']['IPAddress']

        address_first_network = None

        for key in container_info['NetworkSettings']['Networks']:
            if key == 'host':
                return '127.0.0.1'
            driver = self.docker_networks.get(key, {}).get('Driver', 'unknown')
            config = container_info['NetworkSettings']['Networks'][key]
            if config['IPAddress']:
                if driver == 'bridge':
                    return config['IPAddress']
                elif address_first_network is None:
                    address_first_network = config['IPAddress']

        docker_gwbridge = (
            self.docker_networks
            .get('docker_gwbridge', {})
            .get('Containers', {})
        )
        if container_id in docker_gwbridge:
            address_with_netmask = (
                docker_gwbridge[container_id].get('IPv4Address', '')
            )
            address = address_with_netmask.split('/')[0]
            if address:
                return address

        if address_first_network:
            return address_first_network

        labels = container_info.get('Config', {}).get('Labels', {})
        if 'io.rancher.container.ip' in labels:
            ip_mask = labels['io.rancher.container.ip']
            (ip_address, _) = ip_mask.split('/')
            return ip_address

        return None

    def get_docker_ports(self, container_name):
        container_info = self.docker_client.inspect_container(container_name)
        exposed_ports = container_info['Config'].get('ExposedPorts', {})
        listening_ports = list(exposed_ports.keys())

        # Address "0.0.0.0" will be replaced by container address in
        # _discovery_fill_address_and_ports method.
        ports = {
            x: '0.0.0.0' for x in listening_ports
        }
        return ports


def install_thread_hook(raven_self):
    """
    Workaround for sys.excepthook thread bug
    http://bugs.python.org/issue1230540

    PR submitted to raven-python
    https://github.com/getsentry/raven-python/pull/723
    """
    init_old = threading.Thread.__init__

    def init(self, *args, **kwargs):
        init_old(self, *args, **kwargs)
        run_old = self.run

        def run_with_except_hook(*args, **kw):
            try:
                run_old(*args, **kw)
            except (KeyboardInterrupt, SystemExit):
                raise
            except Exception:
                raven_self.captureException(exc_info=sys.exc_info())
                raise
        self.run = run_with_except_hook
    threading.Thread.__init__ = init<|MERGE_RESOLUTION|>--- conflicted
+++ resolved
@@ -1050,10 +1050,7 @@
 
     def _init(self):
         # pylint: disable=too-many-branches
-<<<<<<< HEAD
-
-=======
->>>>>>> 56c96a15
+        # pylint: disable=too-many-statements
         self.started_at = bleemeo_agent.util.get_clock()
         (errors, warnings) = self.reload_config()
         self._config_logger()
@@ -1115,7 +1112,48 @@
 
         self.cache = Cache(self.state)
 
-<<<<<<< HEAD
+        cloudimage_creation_file = self.config.get(
+            'agent.cloudimage_creation_file', 'cloudimage_creation',
+        )
+        if os.path.exists(cloudimage_creation_file):
+            (_, current_mac) = (
+                bleemeo_agent.facts.get_primary_addresses()
+            )
+
+            initial_ip_output = ''
+            try:
+                with open(cloudimage_creation_file) as file_obj:
+                    initial_ip_output = file_obj.read()
+            except (OSError, IOError) as exc:
+                logging.warning(
+                    'Unable to read content of %s file: %s',
+                    cloudimage_creation_file,
+                    exc,
+                )
+
+            (_, initial_mac) = (
+                bleemeo_agent.facts.get_primary_addresses(initial_ip_output)
+            )
+
+            if (current_mac == initial_mac
+                    or current_mac is None
+                    or initial_mac is None):
+                logging.info(
+                    'Not starting bleemeo-agent since installation'
+                    ' for creation of a cloud image was requested and agent is'
+                    ' still running on the same machine',
+                )
+                logging.info(
+                    'If this is wrong and agent should run on this machine,'
+                    ' remove %s file',
+                    cloudimage_creation_file,
+                )
+                return False
+        try:
+            os.unlink(cloudimage_creation_file)
+        except OSError:
+            pass
+
         self.graphite_server = bleemeo_agent.graphite.GraphiteServer(self)
         if self.config.get('bleemeo.enabled', True):
             if bleemeo_agent.bleemeo is None:
@@ -1139,49 +1177,6 @@
 
         if self.bleemeo_connector:
             self.bleemeo_connector.init()
-=======
-        cloudimage_creation_file = self.config.get(
-            'agent.cloudimage_creation_file', 'cloudimage_creation',
-        )
-        if os.path.exists(cloudimage_creation_file):
-            (_, current_mac) = (
-                bleemeo_agent.facts.get_primary_addresses()
-            )
-
-            initial_ip_output = ''
-            try:
-                with open(cloudimage_creation_file) as file_obj:
-                    initial_ip_output = file_obj.read()
-            except (OSError, IOError) as exc:
-                logging.warning(
-                    'Unable to read content of %s file: %s',
-                    cloudimage_creation_file,
-                    exc,
-                )
-
-            (_, initial_mac) = (
-                bleemeo_agent.facts.get_primary_addresses(initial_ip_output)
-            )
-
-            if (current_mac == initial_mac
-                    or current_mac is None
-                    or initial_mac is None):
-                logging.info(
-                    'Not starting bleemeo-agent since installation'
-                    ' for creation of a cloud image was requested and agent is'
-                    ' still running on the same machine',
-                )
-                logging.info(
-                    'If this is wrong and agent should run on this machine,'
-                    ' remove %s file',
-                    cloudimage_creation_file,
-                )
-                return False
-        try:
-            os.unlink(cloudimage_creation_file)
-        except OSError:
-            pass
->>>>>>> 56c96a15
 
         return True
 
